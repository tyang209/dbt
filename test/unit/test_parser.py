--- conflicted
+++ resolved
@@ -860,11 +860,7 @@
             self.doc.unique_id: self.doc,
         }
         self.manifest = Manifest(
-<<<<<<< HEAD
-            nodes=nodes, sources=sources, macros={}, docs=docs, disabled=[], files={}, reports={}
-=======
-            nodes=nodes, sources=sources, macros={}, docs=docs, disabled=[], files={}, exposures={}, generated_at=mock.MagicMock()
->>>>>>> f6bab4ad
+            nodes=nodes, sources=sources, macros={}, docs=docs, disabled=[], files={}, exposures={}
         )
 
     def test_process_docs(self):
