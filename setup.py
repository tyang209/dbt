#!/usr/bin/env python
from setuptools import find_packages
from distutils.core import setup
import os

def read(fname):
    return open(os.path.join(os.path.dirname(__file__), fname)).read()

package_name = "dbt"
<<<<<<< HEAD
package_version = "0.11.0"
=======
package_version = "0.11.0rc2"
>>>>>>> 75d6413f
description = """dbt (data build tool) is a command line tool that helps \
analysts and engineers transform data in their warehouse more effectively"""

setup(
    name=package_name,
    version=package_version,
    description=description,
    long_description_content_type=description,
    author="Fishtown Analytics",
    author_email="info@fishtownanalytics.com",
    url="https://github.com/fishtown-analytics/dbt",
    packages=find_packages(),
    package_data={
        'dbt': [
            'include/index.html',
            'include/global_project/dbt_project.yml',
            'include/global_project/docs/*.md',
            'include/global_project/macros/*.sql',
            'include/global_project/macros/**/*.sql',
            'include/global_project/macros/**/**/*.sql',
        ]
    },
    test_suite='test',
    entry_points={
        'console_scripts': [
            'dbt = dbt.main:main',
        ],
    },
    scripts=[
        'scripts/dbt',
    ],
    install_requires=[
        'Jinja2>=2.8',
        'PyYAML>=3.11',
        'psycopg2>=2.7.5,<2.8',
        'sqlparse==0.2.3',
        'networkx==1.11',
        'minimal-snowplow-tracker==0.0.1',
        'snowflake-connector-python>=1.4.9',
        'requests>=2.18.0,<3',
        'colorama==0.3.9',
        'google-cloud-bigquery>=1.0.0,<2',
        'agate>=1.6,<2',
        'jsonschema==2.6.0',
        'boto3>=1.6.23,<1.8.0',
        'botocore>=1.9.23,<1.11.0',
    ]
)<|MERGE_RESOLUTION|>--- conflicted
+++ resolved
@@ -7,11 +7,7 @@
     return open(os.path.join(os.path.dirname(__file__), fname)).read()
 
 package_name = "dbt"
-<<<<<<< HEAD
 package_version = "0.11.0"
-=======
-package_version = "0.11.0rc2"
->>>>>>> 75d6413f
 description = """dbt (data build tool) is a command line tool that helps \
 analysts and engineers transform data in their warehouse more effectively"""
 
